/*
Copyright The Kubernetes Authors.

Licensed under the Apache License, Version 2.0 (the "License");
you may not use this file except in compliance with the License.
You may obtain a copy of the License at

    http://www.apache.org/licenses/LICENSE-2.0

Unless required by applicable law or agreed to in writing, software
distributed under the License is distributed on an "AS IS" BASIS,
WITHOUT WARRANTIES OR CONDITIONS OF ANY KIND, either express or implied.
See the License for the specific language governing permissions and
limitations under the License.
*/

package scheduling

import (
	"fmt"

	"github.com/samber/lo"
	v1 "k8s.io/api/core/v1"
	metav1 "k8s.io/apimachinery/pkg/apis/meta/v1"
	"k8s.io/apimachinery/pkg/util/sets"
	"knative.dev/pkg/ptr"

	"sigs.k8s.io/karpenter/pkg/apis/v1beta1"
	"sigs.k8s.io/karpenter/pkg/cloudprovider"
	"sigs.k8s.io/karpenter/pkg/scheduling"
)

const MaxInstanceTypes = 100

// NodeClaimTemplate encapsulates the fields required to create a node and mirrors
// the fields in NodePool. These structs are maintained separately in order
// for fields like Requirements to be able to be stored more efficiently.
type NodeClaimTemplate struct {
	v1beta1.NodeClaimTemplate

	NodePoolName        string
	InstanceTypeOptions cloudprovider.InstanceTypes
	Requirements        scheduling.Requirements
}

func NewNodeClaimTemplate(nodePool *v1beta1.NodePool) *NodeClaimTemplate {
	nct := &NodeClaimTemplate{
		NodeClaimTemplate: nodePool.Spec.Template,
		NodePoolName:      nodePool.Name,
		Requirements:      scheduling.NewRequirements(),
	}
	nct.Labels = lo.Assign(nct.Labels, map[string]string{v1beta1.NodePoolLabelKey: nodePool.Name})
	nct.Requirements.Add(scheduling.NewNodeSelectorRequirements(nct.Spec.Requirements...).Values()...)
	nct.Requirements.Add(scheduling.NewLabelRequirements(nct.Labels).Values()...)
	return nct
}

func (i *NodeClaimTemplate) ToNodeClaim(nodePool *v1beta1.NodePool) (*v1beta1.NodeClaim, error) {
	// Order the instance types by price and only take the first 100 of them to decrease the instance type size in the requirements
<<<<<<< HEAD
	// Since we have minValues for the requirement is capped at 100 in API, we do not have to consider the max (minValues, 100) to cap the InstanceTypes.
	// If we plan to expand the minValues to a higher maximum value in future, then this needs a change.
	instanceTypes := lo.Slice(i.InstanceTypeOptions.OrderByPrice(i.Requirements), 0, 100)
	i.Requirements.Add(scheduling.NewRequirementWithFlexibility(v1.LabelInstanceTypeStable, v1.NodeSelectorOpIn, i.Requirements.Get(v1.LabelInstanceTypeStable).MinValues, lo.Map(instanceTypes, func(i *cloudprovider.InstanceType, _ int) string {
=======
	instanceTypes := lo.Slice(i.InstanceTypeOptions.OrderByPrice(i.Requirements), 0, MaxInstanceTypes)
	if i.Requirements.HasMinValues() {
		incompatibleKey := FindIncompatibleRequirementKeyAcrossInstanceTypeOptions(i.Requirements, instanceTypes)
		if len(incompatibleKey) > 0 {
			return nil, fmt.Errorf("minValues requirement is not met for %s because of truncated instanceTypeOptions", incompatibleKey)
		}
	}
	i.Requirements.Add(scheduling.NewRequirement(v1.LabelInstanceTypeStable, v1.NodeSelectorOpIn, lo.Map(instanceTypes, func(i *cloudprovider.InstanceType, _ int) string {
>>>>>>> 01ee2076
		return i.Name
	})...))

	nc := &v1beta1.NodeClaim{
		ObjectMeta: metav1.ObjectMeta{
			GenerateName: fmt.Sprintf("%s-", i.NodePoolName),
			Annotations:  lo.Assign(i.Annotations, map[string]string{v1beta1.NodePoolHashAnnotationKey: nodePool.Hash()}),
			Labels:       i.Labels,
			OwnerReferences: []metav1.OwnerReference{
				{
					APIVersion:         v1beta1.SchemeGroupVersion.String(),
					Kind:               "NodePool",
					Name:               nodePool.Name,
					UID:                nodePool.UID,
					BlockOwnerDeletion: ptr.Bool(true),
				},
			},
		},
		Spec: i.Spec,
	}
	nc.Spec.Requirements = i.Requirements.NodeSelectorRequirements()
	return nc, nil
}

func FindIncompatibleRequirementKeyAcrossInstanceTypeOptions(requirements scheduling.Requirements, instanceTypes cloudprovider.InstanceTypes) string {
	cumulativeMinRequirementsFromInstanceTypes := make(map[string]sets.Set[string])
	// For all the InstanceTypes, if the requirement has "minValues", then accumulate the values for those keys across InstanceTypes.
	for _, it := range instanceTypes {
		for _, req := range requirements {
			if req.MinValues != nil {
				if _, ok := cumulativeMinRequirementsFromInstanceTypes[req.Key]; !ok {
					cumulativeMinRequirementsFromInstanceTypes[req.Key] = sets.Set[string]{}
				}
				cumulativeMinRequirementsFromInstanceTypes[req.Key] =
					cumulativeMinRequirementsFromInstanceTypes[req.Key].Insert(it.Requirements.Get(req.Key).Values()...)
			}
		}
	}
	return FindRequirementKeyIncompatibleWithMinValues(cumulativeMinRequirementsFromInstanceTypes, requirements)
}<|MERGE_RESOLUTION|>--- conflicted
+++ resolved
@@ -57,12 +57,6 @@
 
 func (i *NodeClaimTemplate) ToNodeClaim(nodePool *v1beta1.NodePool) (*v1beta1.NodeClaim, error) {
 	// Order the instance types by price and only take the first 100 of them to decrease the instance type size in the requirements
-<<<<<<< HEAD
-	// Since we have minValues for the requirement is capped at 100 in API, we do not have to consider the max (minValues, 100) to cap the InstanceTypes.
-	// If we plan to expand the minValues to a higher maximum value in future, then this needs a change.
-	instanceTypes := lo.Slice(i.InstanceTypeOptions.OrderByPrice(i.Requirements), 0, 100)
-	i.Requirements.Add(scheduling.NewRequirementWithFlexibility(v1.LabelInstanceTypeStable, v1.NodeSelectorOpIn, i.Requirements.Get(v1.LabelInstanceTypeStable).MinValues, lo.Map(instanceTypes, func(i *cloudprovider.InstanceType, _ int) string {
-=======
 	instanceTypes := lo.Slice(i.InstanceTypeOptions.OrderByPrice(i.Requirements), 0, MaxInstanceTypes)
 	if i.Requirements.HasMinValues() {
 		incompatibleKey := FindIncompatibleRequirementKeyAcrossInstanceTypeOptions(i.Requirements, instanceTypes)
@@ -70,8 +64,7 @@
 			return nil, fmt.Errorf("minValues requirement is not met for %s because of truncated instanceTypeOptions", incompatibleKey)
 		}
 	}
-	i.Requirements.Add(scheduling.NewRequirement(v1.LabelInstanceTypeStable, v1.NodeSelectorOpIn, lo.Map(instanceTypes, func(i *cloudprovider.InstanceType, _ int) string {
->>>>>>> 01ee2076
+	i.Requirements.Add(scheduling.NewRequirementWithFlexibility(v1.LabelInstanceTypeStable, v1.NodeSelectorOpIn, i.Requirements.Get(v1.LabelInstanceTypeStable).MinValues, lo.Map(instanceTypes, func(i *cloudprovider.InstanceType, _ int) string {
 		return i.Name
 	})...))
 
